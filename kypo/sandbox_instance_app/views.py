--- conflicted
+++ resolved
@@ -34,17 +34,6 @@
     queryset = Pool.objects.all()
     serializer_class = serializers.PoolSerializer
 
-<<<<<<< HEAD
-    def get(self, request, *args, **kwargs):
-        """
-        Get a list of pools.
-        """
-        pools_serialized = self.serializer_class(self.get_queryset(), many=True).data
-        page = self.paginate_queryset(pools_serialized)
-        return self.get_paginated_response(page)
-
-=======
->>>>>>> 337290df
     def post(self, request, *args, **kwargs):
         """Creates new pool.
         Also creates a new key-pair and certificate, which is then passed to terraform client.
