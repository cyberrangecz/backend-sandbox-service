--- conflicted
+++ resolved
@@ -13,12 +13,7 @@
 from Crypto.PublicKey import RSA
 from kypo.openstack_driver.ostack_client import KypoOstackClient
 
-<<<<<<< HEAD
-from . import exceptions
 from .config import KypoConfigurationManager as KCM
-=======
-from .config import config
->>>>>>> 34639340
 
 # Create logger
 LOG = structlog.get_logger()
@@ -115,58 +110,10 @@
                 LOG.warning("Git pull failed", exception=str(ex))
                 pass
 
-<<<<<<< HEAD
             return repo
-
-
-def ssh_connection(server: str, username: str, cmd: str, key_path: str, proxy: str = None,
-                   proxy_username: str = None, timeout: int = 30, raise_on_error=False)\
-        -> Tuple[int, str, str]:
-    """
-    Creates ssh connection to server and executes given command on server.
-    If raise_on_error set to True, then raises `NetworkError` if exit code is not 0.
-
-    return: Tuple of (exit code, stdout, stderr)
-    """
-    port = 22
-    client = paramiko.SSHClient()
-    client.set_missing_host_key_policy(paramiko.AutoAddPolicy())
-
-    if proxy:
-        proxy_client = paramiko.SSHClient()
-        client.set_missing_host_key_policy(paramiko.AutoAddPolicy())
-        proxy_client.connect(proxy, username=proxy_username, key_filename=key_path, timeout=timeout,
-                             banner_timeout=timeout, auth_timeout=timeout)
-
-        dst_addr = (server, port)
-        src_addr = (proxy, port)
-        transport = client.get_transport()
-        channel = transport.open_channel("direct-tcpip", dst_addr, src_addr)
-
-        client.connect(server, username=username, key_filename=key_path, timeout=timeout,
-                       sock=channel, banner_timeout=timeout, auth_timeout=timeout)
-    else:
-        client.connect(server, username=username, key_filename=key_path, timeout=timeout,
-                       banner_timeout=timeout, auth_timeout=timeout)
-
-    stdin, stdout, stderr = client.exec_command(cmd)
-
-    out = stdout.read().decode()
-    exit_code = stdout.channel.recv_exit_status()
-    err = stderr.read().decode()
-
-    client.close()
-
-    if raise_on_error and exit_code != 0:
-        raise exceptions.NetworkError("Command {} returned exitcode {}; stdout: {}, stderr: {}".
-                                      format(cmd, exit_code, out, err))
-    return exit_code, out, err
 
 
 class AttrDict(dict):
     def __init__(self, *args, **kwargs):
         super(AttrDict, self).__init__(*args, **kwargs)
-        self.__dict__ = self
-=======
-            return repo
->>>>>>> 34639340
+        self.__dict__ = self